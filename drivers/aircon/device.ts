--- conflicted
+++ resolved
@@ -1,10 +1,6 @@
 import Homey from 'homey';
 import { MyDriver } from './driver';
-<<<<<<< HEAD
 import { Power, Parameters, OperationMode, EcoMode, AirSwingLR, AirSwingUD, FanAutoMode, FanSpeed, NanoeMode, Device, ComfortCloudClient } from 'panasonic-comfort-cloud-client';
-=======
-import { Power, Parameters, OperationMode, EcoMode, AirSwingLR, AirSwingUD, FanAutoMode, FanSpeed, NanoeMode, Device } from 'panasonic-comfort-cloud-client';
->>>>>>> 59d0d4e8
 import { Mutex } from 'async-mutex';
 
 function getParam(value:any, transform: (v:any) => any) : any {
@@ -20,6 +16,7 @@
   timer: NodeJS.Timer|null = null; 
   alwaysOn: boolean = false;
   fetchMutex:Mutex = new Mutex();
+  fetchinterval: number = 60;
 
   async setCap<T>(name:string, value:T) {
     // Try adding the capability if it does not exist
@@ -114,7 +111,7 @@
   }
   
   async fetchFromService(forced:boolean) {
-    // this.log("fetchFromService("+forced+")");
+    this.log("fetchFromService("+forced+")");
     let device:Device|null;
     try {
       device = await this.driver.invokeClient(async c => {
@@ -174,7 +171,7 @@
           this.error("Timer-based fetchFromService failed:", e);
           // Don't set warning here as it would spam the user
         }
-      }, 60000);
+      }, this.fetchinterval * 1000);
     });
   }
 
@@ -261,6 +258,10 @@
       3000
     );
 
+    const settings = this.getSettings();
+    this.alwaysOn = settings.alwayson;
+    this.fetchinterval = settings.fetchinterval;
+
     try {
       await this.fetchAndRestartTimer();
     }
@@ -272,17 +273,13 @@
     }
 
     // TO BE DEPRECATED: Do not initialize action cards from the device (since devices::onInit is called for every device) but from drivers::onInit
-    if (this.driver.actionCardsInitiated === false) {
-      await this.driver.actionCardsMutex.runExclusive(async () => {
-        if (this.driver.actionCardsInitiated === false) {
-          await this.initActionCards();
-          this.driver.actionCardsInitiated = true;
-        }
-      });
-    }
-
-    const settings = this.getSettings();
-    this.alwaysOn = settings.alwayson;
+    // Make sure device action cards are initialized only once in case of multiple devices
+    await this.driver.actionCardsMutex.runExclusive(async () => {
+      if (this.driver.actionCardsInitiated === false) {
+        await this.initActionCards();
+        this.driver.actionCardsInitiated = true;
+      }
+    });
 
     this.log("Device '"+this.id+"' has been initialized");
   }
@@ -312,6 +309,10 @@
       this.alwaysOn = Boolean(newSettings.alwayson);
       this.log("    alwayson changed to: ", this.alwaysOn);
     }
+    if (changedKeys.toString().includes('fetchinterval')) {
+      this.fetchinterval = Number(newSettings.fetchinterval);
+      this.log("    fetchinterval changed to: ", this.fetchinterval);
+    }
   }
 
   /**
