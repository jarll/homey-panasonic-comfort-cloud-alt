{
  "_comment": "This file is generated. Please edit .homeycompose/app.json instead.",
  "id": "net.schmidt-cisternas.pcc-alt",
<<<<<<< HEAD
  "version": "1.1.18",
=======
  "version": "1.1.13",
>>>>>>> 59d0d4e8
  "compatibility": ">=5.0.0",
  "sdk": 3,
  "platforms": [
    "local"
  ],
  "name": {
    "en": "Panasonic Comfort Cloud Alternative"
  },
  "description": {
    "en": "Supports some Panasonic AC devices."
  },
  "category": [
    "climate"
  ],
  "permissions": [],
  "images": {
    "small": "/assets/images/small.png",
    "large": "/assets/images/large.png",
    "xlarge": "/assets/images/xlarge.png"
  },
  "author": {
    "name": "Robert Schmidt",
    "email": "robert@schmidt-cisternas.net"
  },
  "contributors": {
    "developers": []
  },
  "source": "https://github.com/ugumba/homey-panasonic-comfort-cloud-alt",
  "bugs": {
    "url": "https://github.com/ugumba/homey-panasonic-comfort-cloud-alt/issues"
  },
  "flow": {
    "actions": [
      {
        "title": {
          "en": "DEPRECATED: Change the Left/Right Air Swing"
        },
        "deprecated": true,
        "titleFormatted": {
          "en": "DEPRECATED: Change the Left/Right Air Swing to [[direction]]"
        },
        "args": [
          {
            "type": "dropdown",
            "name": "direction",
            "title": {
              "en": "Direction"
            },
            "values": [
              {
                "id": "Left",
                "label": {
                  "en": "Left"
                }
              },
              {
                "id": "LeftMid",
                "label": {
                  "en": "LeftMid"
                }
              },
              {
                "id": "Mid",
                "label": {
                  "en": "Mid"
                }
              },
              {
                "id": "RightMid",
                "label": {
                  "en": "RightMid"
                }
              },
              {
                "id": "Right",
                "label": {
                  "en": "Right"
                }
              }
            ]
          }
        ],
        "id": "change-air-swing-leftright"
      },
      {
        "title": {
          "en": "DEPRECATED: Change the Up/Down Air Swing"
        },
        "deprecated": true,
        "titleFormatted": {
          "en": "DEPRECATED: Change the Up/Down Air Swing to [[direction]]"
        },
        "args": [
          {
            "type": "dropdown",
            "name": "direction",
            "title": {
              "en": "Direction"
            },
            "values": [
              {
                "id": "Up",
                "label": {
                  "en": "Up"
                }
              },
              {
                "id": "UpMid",
                "label": {
                  "en": "UpMid"
                }
              },
              {
                "id": "Mid",
                "label": {
                  "en": "Mid"
                }
              },
              {
                "id": "DownMid",
                "label": {
                  "en": "DownMid"
                }
              },
              {
                "id": "Down",
                "label": {
                  "en": "Down"
                }
              }
            ]
          }
        ],
        "id": "change-air-swing-updown"
      },
      {
        "title": {
          "en": "DEPRECATED: Change Eco Mode"
        },
        "deprecated": true,
        "titleFormatted": {
          "en": "DEPRECATED: Change the Eco Mode to [[mode]]"
        },
        "args": [
          {
            "type": "dropdown",
            "name": "mode",
            "title": {
              "en": "Mode"
            },
            "values": [
              {
                "id": "Auto",
                "label": {
                  "en": "Auto"
                }
              },
              {
                "id": "Powerful",
                "label": {
                  "en": "Powerful"
                }
              },
              {
                "id": "Quiet",
                "label": {
                  "en": "Quiet"
                }
              }
            ]
          }
        ],
        "id": "change-eco-mode"
      },
      {
        "title": {
          "en": "DEPRECATED: Change Fan Speed"
        },
        "deprecated": true,
        "titleFormatted": {
          "en": "DEPRECATED: Change the Fan Speed to [[speed]]"
        },
        "args": [
          {
            "type": "dropdown",
            "name": "speed",
            "title": {
              "en": "Speed"
            },
            "values": [
              {
                "id": "Auto",
                "label": {
                  "en": "Auto"
                }
              },
              {
                "id": "Low",
                "label": {
                  "en": "Low"
                }
              },
              {
                "id": "LowMid",
                "label": {
                  "en": "LowMid"
                }
              },
              {
                "id": "Mid",
                "label": {
                  "en": "Mid"
                }
              },
              {
                "id": "HighMid",
                "label": {
                  "en": "HighMid"
                }
              },
              {
                "id": "High",
                "label": {
                  "en": "High"
                }
              }
            ]
          }
        ],
        "id": "change-fan-speed"
      },
      {
        "title": {
          "en": "DEPRECATED: Change Operation Mode"
        },
        "deprecated": true,
        "titleFormatted": {
          "en": "DEPRECATED: Change the Operation Mode to [[mode]]"
        },
        "args": [
          {
            "type": "dropdown",
            "name": "mode",
            "title": {
              "en": "Mode"
            },
            "values": [
              {
                "id": "Auto",
                "label": {
                  "en": "Auto"
                }
              },
              {
                "id": "Dry",
                "label": {
                  "en": "Dry"
                }
              },
              {
                "id": "Cool",
                "label": {
                  "en": "Cool"
                }
              },
              {
                "id": "Heat",
                "label": {
                  "en": "Heat"
                }
              },
              {
                "id": "Fan",
                "label": {
                  "en": "Fan"
                }
              }
            ]
          }
        ],
        "id": "change-operation-mode"
      },
      {
        "id": "device-change-air-swing-leftright",
        "title": {
          "en": "Change Air Swing Left/Right"
        },
        "titleFormatted": {
          "en": "Change Air Swing Left/Right to [[direction]]"
        },
        "hint": {
          "en": "Choose air direction left/right"
        },
        "args": [
          {
            "type": "device",
            "name": "device",
            "filter": "driver_id=aircon"
          },
          {
            "type": "dropdown",
            "name": "direction",
            "values": [
              {
                "id": "Left",
                "label": {
                  "en": "Left"
                }
              },
              {
                "id": "LeftMid",
                "label": {
                  "en": "LeftMid"
                }
              },
              {
                "id": "Mid",
                "label": {
                  "en": "Mid"
                }
              },
              {
                "id": "RightMid",
                "label": {
                  "en": "RightMid"
                }
              },
              {
                "id": "Right",
                "label": {
                  "en": "Right"
                }
              }
            ]
          }
        ]
      },
      {
        "id": "device-change-air-swing-updown",
        "title": {
          "en": "Change Air Swing Up/Down"
        },
        "titleFormatted": {
          "en": "Change Air Swing Up/Down to [[direction]]"
        },
        "hint": {
          "en": "Choose air direction up/down"
        },
        "args": [
          {
            "type": "device",
            "name": "device",
            "filter": "driver_id=aircon"
          },
          {
            "type": "dropdown",
            "name": "direction",
            "values": [
              {
                "id": "Up",
                "label": {
                  "en": "Up"
                }
              },
              {
                "id": "UpMid",
                "label": {
                  "en": "UpMid"
                }
              },
              {
                "id": "Mid",
                "label": {
                  "en": "Mid"
                }
              },
              {
                "id": "DownMid",
                "label": {
                  "en": "DownMid"
                }
              },
              {
                "id": "Down",
                "label": {
                  "en": "Down"
                }
              }
            ]
          }
        ]
      },
      {
        "id": "device-change-eco-mode",
        "title": {
          "en": "Change Eco Mode"
        },
        "titleFormatted": {
          "en": "Change Eco Mode to [[mode]]"
        },
        "hint": {
          "en": "Choose eco mode"
        },
        "args": [
          {
            "type": "device",
            "name": "device",
            "filter": "driver_id=aircon"
          },
          {
            "type": "dropdown",
            "name": "mode",
            "values": [
              {
                "id": "Auto",
                "label": {
                  "en": "Auto"
                }
              },
              {
                "id": "Powerful",
                "label": {
                  "en": "Powerful"
                }
              },
              {
                "id": "Quiet",
                "label": {
                  "en": "Quiet"
                }
              }
            ]
          }
        ]
      },
      {
        "id": "device-change-fan-speed",
        "title": {
          "en": "Change Fan Speed"
        },
        "titleFormatted": {
          "en": "Change Fan Speed to [[speed]]"
        },
        "hint": {
          "en": "Choose fan speed"
        },
        "args": [
          {
            "type": "device",
            "name": "device",
            "filter": "driver_id=aircon"
          },
          {
            "type": "dropdown",
            "name": "speed",
            "values": [
              {
                "id": "Auto",
                "label": {
                  "en": "Auto"
                }
              },
              {
                "id": "Low",
                "label": {
                  "en": "Low"
                }
              },
              {
                "id": "LowMid",
                "label": {
                  "en": "LowMid"
                }
              },
              {
                "id": "Mid",
                "label": {
                  "en": "Mid"
                }
              },
              {
                "id": "HighMid",
                "label": {
                  "en": "HighMid"
                }
              },
              {
                "id": "High",
                "label": {
                  "en": "High"
                }
              }
            ]
          }
        ]
      },
      {
        "id": "device-change-operation-mode",
        "title": {
          "en": "Change Operation Mode"
        },
        "titleFormatted": {
          "en": "Change Operation Mode to [[mode]]"
        },
        "hint": {
          "en": "Choose operation mode"
        },
        "args": [
          {
            "type": "device",
            "name": "device",
            "filter": "driver_id=aircon"
          },
          {
            "type": "dropdown",
            "name": "mode",
            "values": [
              {
                "id": "Auto",
                "label": {
                  "en": "Auto"
                }
              },
              {
                "id": "Dry",
                "label": {
                  "en": "Dry"
                }
              },
              {
                "id": "Cool",
                "label": {
                  "en": "Cool"
                }
              },
              {
                "id": "Heat",
                "label": {
                  "en": "Heat"
                }
              },
              {
                "id": "Fan",
                "label": {
                  "en": "Fan"
                }
              }
            ]
          }
        ]
      }
    ]
  },
  "drivers": [
    {
      "name": {
        "en": "AirCon"
      },
      "class": "thermostat",
      "capabilities": [
        "target_temperature",
        "measure_temperature",
        "measure_temperature_outside",
        "onoff",
        "operation_mode",
        "eco_mode",
        "fan_auto_mode",
        "fan_speed",
        "air_swing_lr",
        "air_swing_ud",
        "nanoe_mode",
        "measure_power",
        "meter_power"
      ],
      "capabilitiesOptions": {
        "measure_power": {
          "approximated": true
        },
        "meter_power": {
          "preventInsights": false
        }
      },
      "energy": {
        "approximation": {
          "usageConstant": 100
        }
      },
      "platforms": [
        "local"
      ],
      "connectivity": [
        "cloud"
      ],
      "images": {
        "small": "/drivers/aircon/assets/images/small.png",
        "large": "/drivers/aircon/assets/images/large.png",
        "xlarge": "/drivers/aircon/assets/images/xlarge.png"
      },
      "pair": [
        {
          "id": "list_my_devices",
          "template": "list_devices",
          "navigation": {
            "next": "add_my_devices"
          }
        },
        {
          "id": "add_my_devices",
          "template": "add_devices"
        }
      ],
      "id": "aircon",
      "settings": [
        {
          "id": "alwayson",
          "type": "checkbox",
          "label": {
            "en": "Always on",
            "no": "Alltid på"
          },
          "value": false,
          "hint": {
            "en": "Keep device on.",
            "no": "Forhindre at Homey slår av denne enheten."
          }
        }
      ]
    }
  ],
  "capabilities": {
    "air_swing_lr": {
      "type": "enum",
      "title": {
        "en": "Air Swing LR"
      },
      "uiComponent": "picker",
      "getable": true,
      "setable": true,
      "values": [
        {
          "id": "Left",
          "title": {
            "en": "Left"
          }
        },
        {
          "id": "LeftMid",
          "title": {
            "en": "LeftMid"
          }
        },
        {
          "id": "Mid",
          "title": {
            "en": "Mid"
          }
        },
        {
          "id": "RightMid",
          "title": {
            "en": "RightMid"
          }
        },
        {
          "id": "Right",
          "title": {
            "en": "Right"
          }
        }
      ]
    },
    "air_swing_ud": {
      "type": "enum",
      "title": {
        "en": "Air Swing UD"
      },
      "uiComponent": "picker",
      "getable": true,
      "setable": true,
      "values": [
        {
          "id": "Up",
          "title": {
            "en": "Up"
          }
        },
        {
          "id": "UpMid",
          "title": {
            "en": "UpMid"
          }
        },
        {
          "id": "Mid",
          "title": {
            "en": "Mid"
          }
        },
        {
          "id": "DownMid",
          "title": {
            "en": "DownMid"
          }
        },
        {
          "id": "Down",
          "title": {
            "en": "Down"
          }
        }
      ]
    },
    "eco_mode": {
      "type": "enum",
      "title": {
        "en": "Eco Mode"
      },
      "uiComponent": "picker",
      "getable": true,
      "setable": true,
      "values": [
        {
          "id": "Auto",
          "title": {
            "en": "Auto"
          }
        },
        {
          "id": "Powerful",
          "title": {
            "en": "Powerful"
          }
        },
        {
          "id": "Quiet",
          "title": {
            "en": "Quiet"
          }
        }
      ]
    },
    "fan_auto_mode": {
      "type": "enum",
      "title": {
        "en": "Fan Auto Mode"
      },
      "uiComponent": "picker",
      "getable": true,
      "setable": true,
      "values": [
        {
          "id": "Disabled",
          "title": {
            "en": "Disabled"
          }
        },
        {
          "id": "AirSwingAuto",
          "title": {
            "en": "AirSwingAuto"
          }
        },
        {
          "id": "AirSwingLR",
          "title": {
            "en": "AirSwingLR"
          }
        },
        {
          "id": "AirSwingUD",
          "title": {
            "en": "AirSwingUD"
          }
        }
      ]
    },
    "fan_speed": {
      "type": "enum",
      "title": {
        "en": "Fan Speed"
      },
      "uiComponent": "picker",
      "getable": true,
      "setable": true,
      "values": [
        {
          "id": "Auto",
          "title": {
            "en": "Auto"
          }
        },
        {
          "id": "Low",
          "title": {
            "en": "Low"
          }
        },
        {
          "id": "LowMid",
          "title": {
            "en": "LowMid"
          }
        },
        {
          "id": "Mid",
          "title": {
            "en": "Mid"
          }
        },
        {
          "id": "HighMid",
          "title": {
            "en": "HighMid"
          }
        },
        {
          "id": "High",
          "title": {
            "en": "High"
          }
        }
      ]
    },
    "measure_avg_consumption_wh": {
      "type": "number",
      "title": {
        "en": "Average W last hour",
        "no": "Snitt W siste time"
      },
      "uiComponent": "sensor",
      "units": {
        "en": "W"
      },
      "icon": "assets/bolt.svg",
      "getable": true,
      "setable": false,
      "insights": true,
      "insightsTitleTrue": {
        "en": "Avg W per hour",
        "no": "Snitt W per time"
      }
    },
    "measure_temperature_outside": {
      "type": "number",
      "title": {
        "en": "Outside Temperature",
        "no": "Temperatur Ute"
      },
      "uiComponent": "sensor",
      "units": {
        "en": "°C"
      },
      "icon": "assets/measure_temperature.svg",
      "getable": true,
      "setable": false,
      "insights": true,
      "insightsTitleTrue": {
        "en": "Temperature Outside",
        "no": "Temperatur Ute"
      }
    },
    "nanoe_mode": {
      "type": "enum",
      "title": {
        "en": "Nanoe Mode"
      },
      "uiComponent": "picker",
      "getable": true,
      "setable": true,
      "values": [
        {
          "id": "Unavailable",
          "title": {
            "en": "Unavailable"
          }
        },
        {
          "id": "Off",
          "title": {
            "en": "Off"
          }
        },
        {
          "id": "On",
          "title": {
            "en": "On"
          }
        },
        {
          "id": "ModeG",
          "title": {
            "en": "ModeG"
          }
        },
        {
          "id": "All",
          "title": {
            "en": "All"
          }
        }
      ]
    },
    "operation_mode": {
      "type": "enum",
      "title": {
        "en": "Operation Mode"
      },
      "uiComponent": "picker",
      "getable": true,
      "setable": true,
      "values": [
        {
          "id": "Auto",
          "title": {
            "en": "Auto"
          }
        },
        {
          "id": "Dry",
          "title": {
            "en": "Dry"
          }
        },
        {
          "id": "Cool",
          "title": {
            "en": "Cool"
          }
        },
        {
          "id": "Heat",
          "title": {
            "en": "Heat"
          }
        },
        {
          "id": "Fan",
          "title": {
            "en": "Fan"
          }
        }
      ]
    }
  }
}<|MERGE_RESOLUTION|>--- conflicted
+++ resolved
@@ -1,11 +1,7 @@
 {
   "_comment": "This file is generated. Please edit .homeycompose/app.json instead.",
   "id": "net.schmidt-cisternas.pcc-alt",
-<<<<<<< HEAD
   "version": "1.1.18",
-=======
-  "version": "1.1.13",
->>>>>>> 59d0d4e8
   "compatibility": ">=5.0.0",
   "sdk": 3,
   "platforms": [
@@ -631,6 +627,21 @@
             "en": "Keep device on.",
             "no": "Forhindre at Homey slår av denne enheten."
           }
+        },
+        {
+          "id": "fetchinterval",
+          "type": "number",
+          "label": {
+            "en": "Poll interval (sec)",
+            "no": "Poll interval (sek)"
+          },
+          "value": 60,
+          "min": 60,
+          "max": 900,
+          "hint": {
+            "en": "Time (sec) between fetching device status.",
+            "no": "Tid (sek) mellom henting av device status."
+          }
         }
       ]
     }
